--- conflicted
+++ resolved
@@ -25,11 +25,8 @@
     Room,
     Sale,
     StregForbudError,
-<<<<<<< HEAD
-    Reimbursement
-=======
-    MobilePayment
->>>>>>> fbaf833a
+    MobilePayment,
+    Reimbursement,
 )
 from stregsystem.utils import (
     make_active_productlist_query,
