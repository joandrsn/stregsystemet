--- conflicted
+++ resolved
@@ -84,28 +84,7 @@
     htmlTemplate = Template(render_to_string('templates/mail/payment.html'))
     context = Context({"member_first":member.firstname, "formatted_amount": formatted_amount, "member_username": member.username})
 
-<<<<<<< HEAD
-    msg.attach(MIMEText(template.render(context), 'html'))
-=======
-    html = f"""
-    <html>
-        <body>
-            <p>Hej {member.firstname}!<br><br>
-               Vi har indsat {formatted_amount} stregdollars på din konto: "{member.username}". <br><br>
-               Hvis du ikke ønsker at modtage flere mails som denne kan du skrive en mail til: <a href="mailto:treo@fklub.dk?Subject=Klage" target="_top">fklub@elefsennet.dk</a><br><br>
-               Mvh,<br>
-               TREOen<br>
-               ====================================================================<br>
-               Hello {member.firstname}!<br><br>
-               We've inserted {formatted_amount} stregdollars on your account: "{member.username}". <br><br>
-               If you do not desire to receive any more mails of this sort, please file a complaint to: <a href="mailto:treo@fklub.dk?Subject=Klage" target="_top">fklub@elefsennet.dk</a><br><br>
-               Kind regards,<br>
-               TREOen
-        </body>
-    </html>
-    """
-
-    send_mail(member.email, 'Stregsystem payment', html)
+    send_mail(member.email, 'Stregsystem payment', MIMEText(template.render(context), 'html'))
 
 def send_sign_mail(member):
     html = f"""
@@ -140,8 +119,7 @@
     msg['To'] = email_addr
     msg['Subject'] = subject
 
-    msg.attach(MIMEText(msg_html_body, 'html'))
->>>>>>> e8b2c21b
+    msg.attach(msg_html_body)
 
     try:
         smtpObj = smtplib.SMTP('localhost', 25)
